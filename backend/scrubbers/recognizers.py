import os

# Recognizers configuration for C4 risk level
DEFAULT_RECOGNIZERS_C4 = [
    {"name": "person", "entity": "PERSON"},
    {"name": "email", "entity": "EMAIL_ADDRESS"},
    {"name": "cc", "entity": "CREDIT_CARD"},
    {"name": "iban", "entity": "IBAN_CODE"},
    {"name": "ph","entity": "PHONE_NUMBER"},
]

REGEX_RECOGNIZERS_C4 = [
    {"name" : "ccs", "entity": "CREDIT_CARD_SYNTHETIC", "pattern": r"\b(?:\d[ -]*?){13,19}\b"},
    {"name": "iban_be", "entity": "IBAN_BE", "pattern": r"\bBE\d{2}\s?\d{4}\s?\d{4}\s?\d{4}\b"},
    {"name": "nn_reg","entity": "NATIONAL_REG", "pattern": r"\b\d{2}[.\-]?\d{2}[.\-]?\d{2}[.\-]?\d{3}[.\-]?\d{2}\b"},
    {"name": "vat_be","entity": "VAT_BE", "pattern": r"\bBE0\d{9}\b"},
    #{"name": "ph_be","entity": "PHONE_BE", "pattern": r"(\+32\s?|0)(\d{1,2})(\s?\d{2}\s?\d{2}\s?\d{2}|\s?\d{3}\s?\d{3})"},
    {"name": "date", "entity": "DATE", "pattern": r"\b(19[0-9]{2}|20[0-4][0-9])-(0[1-9]|1[0-2])-(0[1-9]|[12][0-9]|3[01])\b", "score": 0.5, "context" : ["date"]},
    {"name": "money", "entity": "FINANCIAL_AMOUNT", "pattern": r"€\s?\d{1,3}(?:[.,]\d{3})*(?:[.,]\d{2})?"},
    {"name": "pin_mask", "entity": "PIN_MASKED", "pattern": r"\*{4}\d{2}"},
   
<<<<<<< HEAD
    #{"name": "cred_sc", "entity":"CREDIT_SCORE", "pattern": r"\b(3\d{2}|4\d{2}|5\d{2}|6\d{2}|7\d{2}|8[0-4]\d|850)\b", "score": 0.3, "context":["credit score", "credit"]},
    #{"name": "pin", "entity": "PIN", "pattern": r"(?<!\d)\d{4}(?!\d)", "score": 0.3, "context":["PIN", "pin", "pin code", "pin:", "code", "passcode"]},
    #{"name": "cvc", "entity": "CVC", "pattern": r"(?<!\d)\d{3}(?!\d)", "score": 0.3, "context":["CCV", "ccv", "ccv:", "cvc", "cvc:", "security code", "security number", "card security", "card code"]},
=======
    {"name": "cred_sc", "entity":"CREDIT_SCORE", "pattern": r"\b(3\d{2}|4\d{2}|5\d{2}|6\d{2}|7\d{2}|8[0-4]\d|850)\b", "score": 0.2, "context":["credit score", "credit", "score"]},
    {"name": "pin", "entity": "PIN", "pattern": r"(?<!\d)\d{4}(?!\d)", "score": 0.8, "context":["PIN", "pin", "pin code", "pin:", "code", "passcode"]},
    {"name": "cvc", "entity": "CVC", "pattern": r"(?<!\d)\d{3}(?!\d)", "score": 0.9, "context":["CCV", "ccv", "ccv:", "cvc", "cvc:", "CVV", "cvv", "security code", "security number", "card security", "card code"]},
>>>>>>> 23782797
   
    {"name": "exp_dt", "entity": "EXPIRATION_DATE", "pattern": r"\b(0[1-9]|1[0-2])\s?[\/\-]\s?\d{2}\b", "context":["expiration date", "exp date", "expiry date", "valid thru", "valid through", "expires"]}
]

DENY_LIST_RECOGNIZERS_C4 = [ 
    {"name": "eth_pr", "entity": "ETHNIC_ORIGIN", "deny_list": ["ethnic origin", "black", "arab", "mixed", "asian", "white", "hispanic"]},
    {"name": "pol_op", "entity": "POLITICAL_OPINION", "deny_list": ["political opinion", "liberal", "green", "conservative", "socialist"] , "context":["political" "party", "politics"]},
    {"name": "hlth", "entity": "HEALTH", "deny_list": ["health","client health", "health record","chronic illness", "mental health", "disability"], "context":["health", "medical", "medicine", "doctor"]},
    {"name": "rel_bel", "entity": "RELIGIOUS_BELIEF", "deny_list": ["religious belief", "religion", "religious","christian", "muslim", "jewish", "hindu", "buddhist", "catholic"], "context":["religion", "religious belief"]},
    {"name": "phil_bel", "entity": "PHILOSOPHICAL_BELIEF", "deny_list": ["philosophical belief", "agnostic", "atheist", "humanist", "spiritual"]},
    {"name": "sex_or", "entity": "SEXUAL_ORIENTATION", "deny_list": ["sexual orientation", "asexual", "homosexual", "heterosexual","bisexual"]},
    {"name": "ins_pol", "entity": "INSURANCE_POLICY", "deny_list": ["insurance policy", "health insurance", "home insurance", "car insurance"], "context":["insurance", "policy","coverage"]},
    {"name": "emp_status", "entity": "EMPLOYMENT_STATUS", "deny_list": ["employment status", "employed", "unemployed", "retired"], "deny_list_score": 0.3, "context":["employment", "work"]},
    {"name": "bio_data", "entity": "BIOMETRIC_DATA", "deny_list": ["biometric data","voice", "FaceID", "fingerprint", "iris"], "context":["biometric"]}
]

BASE_MODEL_C4 = os.path.join(
    os.path.dirname(os.path.abspath(__file__)),
    "nlp", "models_c4", "model_vers_3_small", "model-best"
)

CUSTOM_RECOGNIZERS_C4 =[{"name": "pin", 
                         "entity": "PIN",         
                         "model_path": BASE_MODEL_C4},

                        {"name": "cvv", 
                         "entity": "CVV", 
                         "model_path": BASE_MODEL_C4} ]


# Recognizers configuration for C3 risk level

DEFAULT_RECOGNIZERS_C3 = [
    {"name": "person", "entity": "PERSON"},
    {"name": "email", "entity": "EMAIL_ADDRESS"},
    {"name": "ph","entity": "PHONE_NUMBER"},
]

REGEX_RECOGNIZERS_C3 = [
    {"name": "nn_reg","entity": "NATIONAL_REG", "pattern": r"\b\d{2}[.\-]?\d{2}[.\-]?\d{2}[.\-]?\d{3}[.\-]?\d{2}\b"},
    {"name" :"ag_id", "entity": "AGREEMENT_ID", "pattern": r"CUST-\d{1,4}"},
    {"name": "date", "entity": "DATE", "pattern": r"\b(19[0-9]{2}|20[0-4][0-9])-(0[1-9]|1[0-2])-(0[1-9]|[12][0-9]|3[01])\b", "context" : ["date"]},
    #{"name": "ph_be","entity": "PHONE_BE", "pattern": r"(\+32\s?|0)(\d{1,2})(\s?\d{2}\s?\d{2}\s?\d{2}|\s?\d{3}\s?\d{3})"},
    {"name": "ip_addr", "entity":"IP_ADDRESS", "pattern": r"\b((25[0-5]|2[0-4]\d|1\d{2}|[1-9]?\d)\.){3}(25[0-5]|2[0-4]\d|1\d{2}|[1-9]?\d)\b"},
    {"name": "pay_id", "entity": "PAYMENT_ID", "pattern": r"PO-\d{4}"},
    {"name":"ref_num", "entity": "REFERENCE_NUMBER", "pattern": r"(?i)^invoice \d{5}$"}
]

DENY_LIST_RECOGNIZERS_C3 = [
    {"name":"ag_type", "entity": "AGREEMENT_TYPE", "deny_list": ["Credit Card Agreement","Letter of Credit","Trust Agreement","Insurance Distribution Agreement","Personal Loan Agreement","Overdraft Agreement","Bank Guarantee","Safe Deposit Box Agreement","Guaranty Agreement", "Merchant Services Agreement","Auto Loan Agreement"],
    "context":["agreement", "contract"]},   
    {"name":"gn", "entity":"GENDER", "deny_list":["male", "female"], "context":["gender", "sex"]},
    {"name":"supp_rel", "entity":"SUPPLIER_RELATIONSHIP", "deny_list": ["Loan Recipient", "Insurance Subscriber", "Account Holder", "Investor"]},
    {"name":"reg_tag", "entity":"REGULATORY_TAG", "deny_list": ["KYC", "GDPR", "FATCA", "AML"], "context":["regulatory", "compliance"]},
    {"name":"pay_type", "entity":"PAYMENT_TYPE", "deny_list":["Wire Transfer", "Cheque", "SEPA Credit", "Direct Debit", "Standing Order"]},
    {"name":"prod_type", "entity":"PRODUCT_TYPE", "deny_list": ["Mobile Banking", "Life Insurance", "Investment Portfolio", "Savings Account", "Travel Insurance", "Mortgage", "Current Account", "Credit Card" ]}
]

BASE_MODEL_C3 = os.path.join(
    os.path.dirname(os.path.abspath(__file__)),
    "nlp", "models_c3", "model_c3_v3_3_small", "model-best"
)

CUSTOM_RECOGNIZERS_C3 =[{"name": "pay_nam", "entity": "PAYMENT_NAME", "model_path": BASE_MODEL_C3 },
                        {"name": "pay_stat", "entity": "PAYMENT_STATUS", "model_path": BASE_MODEL_C3 } ]


# Recognizers configuration for C2 risk level

DEFAULT_RECOGNIZERS_C2= [
    {"name": "person", "entity": "PERSON"},
    {"name": "email", "entity": "EMAIL_ADDRESS"},
    {"name": "ph","entity": "PHONE_NUMBER"},
    {"name": "iban", "entity": "IBAN_CODE"},
]

REGEX_RECOGNIZERS_C2 = [
  {"name": "iban_be", "entity": "IBAN_BE", "pattern": r"\bBE\d{2}\s?\d{4}\s?\d{4}\s?\d{4}\b"},
  #{"name": "ph_be","entity": "PHONE_BE", "pattern": r"(\+32\s?|0)(\d{1,2})(\s?\d{2}\s?\d{2}\s?\d{2}|\s?\d{3}\s?\d{3})"},
  {"name": "date", "entity": "DATE", "pattern": r"\b(19[0-9]{2}|20[0-4][0-9])-(0[1-9]|1[0-2])-(0[1-9]|[12][0-9]|3[01])\b", "score": 0.5, "context" : ["date"]},
  {"name": "app_name", "entity": "APPLICATION_NAME", "pattern": r"^app_\d{1,3}$"},
  {"name":"config_group", "entity": "CONFIG_GROUP", "pattern": r"^T\d{5}$"},
  {"name":"corp_key", "entity":"CORP_KEY", "pattern": r"^[A-Z]{2}\d{2}[A-Z]{2}\d{2}$"},

  {"name":"iass_app", "entity":"IASS_APPLICATION", "pattern": r"IaaSApp_\d{1,2}"},
  {"name":"vm_iass", "entity":"VM_IASS", "pattern": r"VM-IAAS-\d{1,2}"},
  {"name":"ntw_iass", "entity":"NETWORK_IASS", "pattern": r"NIC-IAAS-\d{1,2}"},
  {"name":"sys_iass", "entity":"VM_IASS", "pattern": r"VM-IAAS-\d{1,2}"},

  {"name":"ph_app", "entity":"PHYSICAL_APPLICATION", "pattern": r"PhysicalApp_\d{1,2}"},
  {"name":"vm_ph", "entity":"VM_PH", "pattern": r"VM-PH-\d{1,2}"},
  {"name":"ntw_ph", "entity":"NETWORK_PH", "pattern": r"NIC-PH-\d{1,2}"},
  {"name":"sys_ph", "entity":"SYS_PH", "pattern": r"SYS-PH-\d{1,2}"},

  {"name": "sys-conf", "entity": "SYSTEM_CONFIG", "pattern": r"^\d+\s+vCPU,\s+\d+\s+GB$"},

  {"name": "doc_id", "entity": "DESIGN_DOC_ID", "pattern": r"DOC[A-Z0-9]{7}"},
  {"name":"trans_id", "entity":"TRANSACTION_ID", "pattern": r"(?i)[0-9a-f]{8}-[0-9a-f]{4}-[0-9a-f]{4}-[0-9a-f]{4}-[0-9a-f]{12}"},

  {"name": "prod_code", "entity": "PRODUCT_CODE", "pattern": r"BP[A-Z0-9]{6}"}
]

DENY_LIST_RECOGNIZERS_C2=[
    {"name": "guid", "entity":"GUIDELINE", "deny_list": ["Risk Governance Framework","AML Screening Guidelines","Digital Onboarding Standards","Sustainability Reporting Protocol","Cybersecurity Controls","Customer Complaint Handling","Third-Party Risk Management","Data Privacy Guidelines","Mobile Banking Security","Board Oversight Principles"], "context":["governance", "guideline", "compliance"]},
    {"name": "cl_prov", "entity": "PROVIDER", "deny_list": ["AWS", "Azure", "Google Cloud", "Internal IT"], "context":["cloud", "provider"]},
    {"name":"currency", "entity":"CURRENCY", "deny_list":["USD", "EUR", "GBP", "AUD", "JPY"], "context":["currency"]},
    {"name": "pol_name", "entity": "POLICY_NAME", "deny_list": ["Credit Risk Policy","AML Compliance Policy","Data Security Policy","Customer Service Policy","Operational Risk Policy","Loan Approval Policy","KYC Policy","IT Governance Policy","Fraud Detection Policy","Privacy Protection Policy"], "context":["policy"]},
    {"name": "process", "entity": "PROCESS", "deny_list": ["Customer Onboarding","Loan Origination","KYC Verification","AML Screening","Credit Scoring","Account Closure", "Transaction Monitoring","Fraud Detection","Mobile App Update","ATM Reconciliation", "Statement Generation","Customer Complaint Handling","Password Reset","Data Backup","Regulatory Reporting","Internal Audit","Risk Assessment","Employee Onboarding","Vendor Management"], "context":["process"]},
]<|MERGE_RESOLUTION|>--- conflicted
+++ resolved
@@ -1,3 +1,5 @@
+import os
+
 import os
 
 # Recognizers configuration for C4 risk level
@@ -19,15 +21,9 @@
     {"name": "money", "entity": "FINANCIAL_AMOUNT", "pattern": r"€\s?\d{1,3}(?:[.,]\d{3})*(?:[.,]\d{2})?"},
     {"name": "pin_mask", "entity": "PIN_MASKED", "pattern": r"\*{4}\d{2}"},
    
-<<<<<<< HEAD
     #{"name": "cred_sc", "entity":"CREDIT_SCORE", "pattern": r"\b(3\d{2}|4\d{2}|5\d{2}|6\d{2}|7\d{2}|8[0-4]\d|850)\b", "score": 0.3, "context":["credit score", "credit"]},
     #{"name": "pin", "entity": "PIN", "pattern": r"(?<!\d)\d{4}(?!\d)", "score": 0.3, "context":["PIN", "pin", "pin code", "pin:", "code", "passcode"]},
     #{"name": "cvc", "entity": "CVC", "pattern": r"(?<!\d)\d{3}(?!\d)", "score": 0.3, "context":["CCV", "ccv", "ccv:", "cvc", "cvc:", "security code", "security number", "card security", "card code"]},
-=======
-    {"name": "cred_sc", "entity":"CREDIT_SCORE", "pattern": r"\b(3\d{2}|4\d{2}|5\d{2}|6\d{2}|7\d{2}|8[0-4]\d|850)\b", "score": 0.2, "context":["credit score", "credit", "score"]},
-    {"name": "pin", "entity": "PIN", "pattern": r"(?<!\d)\d{4}(?!\d)", "score": 0.8, "context":["PIN", "pin", "pin code", "pin:", "code", "passcode"]},
-    {"name": "cvc", "entity": "CVC", "pattern": r"(?<!\d)\d{3}(?!\d)", "score": 0.9, "context":["CCV", "ccv", "ccv:", "cvc", "cvc:", "CVV", "cvv", "security code", "security number", "card security", "card code"]},
->>>>>>> 23782797
    
     {"name": "exp_dt", "entity": "EXPIRATION_DATE", "pattern": r"\b(0[1-9]|1[0-2])\s?[\/\-]\s?\d{2}\b", "context":["expiration date", "exp date", "expiry date", "valid thru", "valid through", "expires"]}
 ]
@@ -43,6 +39,19 @@
     {"name": "emp_status", "entity": "EMPLOYMENT_STATUS", "deny_list": ["employment status", "employed", "unemployed", "retired"], "deny_list_score": 0.3, "context":["employment", "work"]},
     {"name": "bio_data", "entity": "BIOMETRIC_DATA", "deny_list": ["biometric data","voice", "FaceID", "fingerprint", "iris"], "context":["biometric"]}
 ]
+
+BASE_MODEL_C4 = os.path.join(
+    os.path.dirname(os.path.abspath(__file__)),
+    "nlp", "models_c4", "model_vers_3_small", "model-best"
+)
+
+CUSTOM_RECOGNIZERS_C4 =[{"name": "pin", 
+                         "entity": "PIN",         
+                         "model_path": BASE_MODEL_C4},
+
+                        {"name": "cvv", 
+                         "entity": "CVV", 
+                         "model_path": BASE_MODEL_C4} ]
 
 BASE_MODEL_C4 = os.path.join(
     os.path.dirname(os.path.abspath(__file__)),
@@ -73,6 +82,7 @@
     #{"name": "ph_be","entity": "PHONE_BE", "pattern": r"(\+32\s?|0)(\d{1,2})(\s?\d{2}\s?\d{2}\s?\d{2}|\s?\d{3}\s?\d{3})"},
     {"name": "ip_addr", "entity":"IP_ADDRESS", "pattern": r"\b((25[0-5]|2[0-4]\d|1\d{2}|[1-9]?\d)\.){3}(25[0-5]|2[0-4]\d|1\d{2}|[1-9]?\d)\b"},
     {"name": "pay_id", "entity": "PAYMENT_ID", "pattern": r"PO-\d{4}"},
+    {"name": "pay_id", "entity": "PAYMENT_ID", "pattern": r"PO-\d{4}"},
     {"name":"ref_num", "entity": "REFERENCE_NUMBER", "pattern": r"(?i)^invoice \d{5}$"}
 ]
 
@@ -85,6 +95,14 @@
     {"name":"pay_type", "entity":"PAYMENT_TYPE", "deny_list":["Wire Transfer", "Cheque", "SEPA Credit", "Direct Debit", "Standing Order"]},
     {"name":"prod_type", "entity":"PRODUCT_TYPE", "deny_list": ["Mobile Banking", "Life Insurance", "Investment Portfolio", "Savings Account", "Travel Insurance", "Mortgage", "Current Account", "Credit Card" ]}
 ]
+
+BASE_MODEL_C3 = os.path.join(
+    os.path.dirname(os.path.abspath(__file__)),
+    "nlp", "models_c3", "model_c3_v3_3_small", "model-best"
+)
+
+CUSTOM_RECOGNIZERS_C3 =[{"name": "pay_nam", "entity": "PAYMENT_NAME", "model_path": BASE_MODEL_C3 },
+                        {"name": "pay_stat", "entity": "PAYMENT_STATUS", "model_path": BASE_MODEL_C3 } ]
 
 BASE_MODEL_C3 = os.path.join(
     os.path.dirname(os.path.abspath(__file__)),
