--- conflicted
+++ resolved
@@ -1,22 +1,4 @@
 import re
-<<<<<<< HEAD
-from presidio_analyzer import AnalyzerEngine, PatternRecognizer, Pattern
-from presidio_anonymizer import AnonymizerEngine
-from presidio_anonymizer.entities.engine import RecognizerResult as AnonymizerRecognizerResult
-from scrubbers.recognizers import (
-    DENY_LIST_RECOGNIZERS_CLIENT_C4,
-    RECOGNIZERS_CLIENT_C4,
-    DEFAULT_RECOGNIZERS_CLIENT_C4,
-)
-
-
-class TextScrubber:
-    def __init__(self):
-        # Compile patterns
-        self.recognizers = []
-        for r in RECOGNIZERS_CLIENT_C4:
-            pattern = re.compile(r["pattern"], flags=re.IGNORECASE)
-=======
 import time
 from presidio_analyzer import AnalyzerEngine, PatternRecognizer, Pattern
 from presidio_anonymizer import AnonymizerEngine
@@ -42,7 +24,6 @@
 
         for r in recognizers_list:
             pattern = re.compile(r['pattern'], flags=re.IGNORECASE)
->>>>>>> 8f5c301b
             self.recognizers.append({**r, "compiled": pattern})
         
         self.analyzer = AnalyzerEngine()
@@ -111,14 +92,12 @@
         return anonymized_text.text
 
 
-        self.analyzer = AnalyzerEngine(log_decision_process=True)
-        self.anonymizer = AnonymizerEngine()
-
-        self.add_pattern_recognizers()
-        self.add_list_recognizers()
-
-    def add_pattern_recognizers(self) -> None:
-
+    def scrub(self, text: str, target_risk: str = "C3", language: str = "en") -> dict:
+        """Detect spans, replace them with stable tokens, and append to ledger."""
+        entities = []
+        redacted = text
+        # To avoid shifting indices during replacement, collect matches first
+        matches = []
         for rec in self.recognizers:
             pattern = Pattern(
                 name=f"{rec['name']}_pattern",
@@ -207,28 +186,15 @@
                 "span": text[item.start:item.end],      # original span from raw text
                 "type": item.entity_type,
                 "replacement": token,
-                "source": "Presidio Analyzer",
-                "score": score,
-                "start": item.start,
-                "end": item.end,
-                "explanation": f"{item.entity_type} detected by Presidio Analyzer",
+                "source": m['source'],
+                "score": m['score'],
+                "start": m['start'],
+                "end": m['end'],
+                "explanation": f"{etype} detected by {m['source']}"
             })
-<<<<<<< HEAD
-
-        # Perform replacements on the original redacted text, going from right->left
-        orig_text = anonymized_result.text  # or use your original `text` variable
-        redacted_text = orig_text
-
-        # Sort replacement_map by start index descending to avoid shifting positions
-        for (start, end), token in sorted(replacement_map.items(), key=lambda kv: kv[0][0], reverse=True):
-            redacted_text = redacted_text[:start] + token + redacted_text[end:]
-
-        return {"redacted_text": redacted_text, "entities": entities}
-=======
             replacements[token] = m['span']
         return {
             "label": "LOW" if not entities else "MEDIUM",
             "entities": entities,
             "redacted_text": redacted
         }
->>>>>>> 8f5c301b
