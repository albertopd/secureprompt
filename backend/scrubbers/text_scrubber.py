--- conflicted
+++ resolved
@@ -32,15 +32,12 @@
         self.classification_entities = self._setup_classification_entities()
 
         self._register_pattern_recognizers()
-<<<<<<< HEAD
-        self._register_list_recognizers() 
-        self._register_custom_recognizers()
-=======
         self._register_list_recognizers()
         
         # Initialize custom model manager if available
         self.model_manager = get_model_manager() if _HAS_CUSTOM_MODELS else None
->>>>>>> 23782797
+        self._register_list_recognizers() 
+        self._register_custom_recognizers()
 
     def _distinct_by_entity(self, items: List[dict]) -> List[dict]:
         seen = set()
@@ -183,16 +180,13 @@
             else:
                 results[0].replacement = f"<{entity_type}>"
 
-<<<<<<< HEAD
+        # Anonymize text using the analyzer results
         for r in analyzer_results:
             print(
                 f"Entity: {r.entity_type:<20} "
                 f"Text: '{text[r.start:r.end]}' "
             )
 
-=======
-        # Anonymize text using the analyzer results
->>>>>>> 23782797
         anonymized_result = self.anonymizer.anonymize(
             text=text, analyzer_results=analyzer_results  # type: ignore
         )
